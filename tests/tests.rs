--- conflicted
+++ resolved
@@ -81,17 +81,6 @@
     println!("issuer_url: {}", issuer_url);
     let should_auth =
         |req: &actix_web::dev::ServiceRequest| !req.path().starts_with("/no_auth/hello");
-<<<<<<< HEAD
-    // using common code.
-    let open_id_actix_web = ActixWebOpenId::builder(
-        "bo".to_string(),
-        "http://redirect_url.com/auth".to_string(),
-        issuer_url,
-    )
-    .client_secret("bo".to_string())
-    .should_auth(should_auth)
-    .scopes(vec!["bo".to_string()])
-=======
 
     let open_id_actix_web = ActixWebOpenId::builder(
         "test_client_id".to_string(),
@@ -101,7 +90,6 @@
     .client_secret("test_client_secret".to_string())
     .should_auth(should_auth)
     .scopes(vec!["openid".to_string()])
->>>>>>> da17c28b
     .build_and_init()
     .await
     .unwrap();
