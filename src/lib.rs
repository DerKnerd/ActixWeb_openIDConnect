--- conflicted
+++ resolved
@@ -22,8 +22,8 @@
     openid_client: Arc<OpenID>,
     should_auth: fn(&ServiceRequest) -> bool,
     use_pkce: bool,
-<<<<<<< HEAD
 }
+
 pub struct ActixWebOpenIdBuilder {
     client_id: String,
     client_secret: Option<String>,
@@ -79,43 +79,6 @@
                     self.scopes,
                     self.additional_audiences,
                     self.use_pkce,
-=======
-}
-
-impl ActixWebOpenId {
-    #[allow(clippy::too_many_arguments)]
-    pub async fn init(
-        client_id: String,
-        client_secret: Option<String>,
-        redirect_url: String,
-        issuer_url: String,
-        should_auth: fn(&ServiceRequest) -> bool,
-        post_logout_redirect_url: Option<String>,
-        scopes: Vec<String>,
-        additional_audiences: Vec<String>,
-        use_pkce: bool,
-    ) -> Self {
-        Self {
-            openid_client: Arc::new(
-                OpenID::init(
-                    client_id,
-                    client_secret,
-                    redirect_url,
-                    issuer_url,
-                    post_logout_redirect_url,
-                    scopes,
-                    additional_audiences,
-                    use_pkce,
->>>>>>> 3cb48b33
-                )
-                .await
-                .unwrap(),
-            ),
-<<<<<<< HEAD
-            should_auth: self.should_auth,
-            use_pkce: self.use_pkce,
-        }
-    }
 }
 
 impl ActixWebOpenId {
@@ -134,10 +97,6 @@
             scopes: vec!["openid".into()],
             additional_audiences: vec![],
             use_pkce: false,
-=======
-            should_auth,
-            use_pkce,
->>>>>>> 3cb48b33
         }
     }
 
